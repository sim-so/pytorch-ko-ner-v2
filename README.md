# PLM을 활용한 한국어 개체명 인식
주요 한국어 PLM의 fine-tuning을 통해 한국어 개체명 인식 다운스트림 태스크를 진행했습니다. HuggingFace 라이브러리를 활용해 국립국어원 개체명 분석 말뭉치 데이터셋에서 개체명으로 정의된 15개 개체명 유형 (인명, 지명, 문명, 인공물 등)에 대해 PLM 기반 개체명 인식기를 구현했습니다. 

## Data
- 국립국어원  개체명  분석  말뭉치 2021 (https://corpus.korean.go.kr/main.do)
- 문어체 300만 + 문어체 300만 단어로 총 600만 단어, 약 80만 문장으로 구성
- 80만 문장 가운데 개체명 태깅 정보가 없는 경우를 제외하고 약 35만 문장으로 태스크 진행

## Pre-Requisite
- python 3.8 기준으로 테스트
- 설치 모듈 상세정보는 requirements.txt 파일 참고 
- skt/kobert-base-v1의 경우 kobert tokenizer 추가 설치 필요 

```bash
pip install -r requirements.txt
pip install 'git+https://github.com/SKTBrain/KoBERT.git#egg=kobert_tokenizer&subdirectory=kobert_hf' 
```

## PLM Comparision
|Model|PretrainingCorpus|Tokenization|Vocabulary|Hidden|Layers|Heads|Batch|
|-|-|-|-|-|-|-|-|
|klue/bert-base|6.5B words incl. Modu, Namuwiki|Mecab +BPE|32,000|768|12|12|256|
|klue/roberta-base|6.5B words incl. Modu, Namuwiki|Mecab +BPE|32,000|768|12|12|2048|
|skt/kobert-base-v1|Korean Wiki 54M words  |SentencePiece|8,002|3072|12|12|-|
|monologg/koelectra-base-v3-discriminator|crawled news data and Modu  |Wordpiece|35,000|768|12|12|256|
|monologg/kobigbird-bert-base|crawled news data and Modu  |Sentencepiece|32,500|768|12|12|32|

## How to Use

### Preparation
<<<<<<< HEAD
  1. 여러 개의 json 파일로 저장된 데이터를 표 형식으로 변환하고 pickle로 저장합니다. pickle 파일 저장 시 이름은 load_path 경로에서 마지막 이름을 사용합니다.
      python ./preprocess/json_to_tsv.py --load_path data/json/19_150tags_NamedEntity/NXNE2102008030.json --save_path data/raw
      python ./preprocess/json_to_tsv.py --load_path data/json/21_150tags_NamedEntity --save_path data/raw
    - '--load_fn' 다음에 특정 json 파일 또는 json 파일이 들어있는 폴더의 경로를 입력할 수 있습니다.
    - '--return_tsv'를 추가하면 tsv 형식의 파일도 함께 저장합니다.
    
  2. 학습과 평가 데이터셋을 만들어 train.pickle, test.pickle로 저장합니다.
    데이터를 합치고 필요 없는 열, 문장이 누락된 행을 제거하는 과정이 포함됩니다.
      python ./preprocess/preprocess.py --load_path data/raw --load_path data/dataset --test_size 0.15 --test_o_size 0.2 --save_all --return_tsv

      4 files found :  ['SXNE21.pickle', 'SXNE2102007240.pickle', 'NXNE2102008030.pickle', 'NXNE2102203310.pickle']
      file 0 :  351568
      file 1 :  223962
      file 2 :  150082
      file 3 :  78170
      |data before preprocessing| 803782
      |data after preprocessing| 780546 / before dropping O sentences
      |train| 663464 / |test| 117082 / before dropping O sentences
      |train| 303028 / |test| 66845 / after dropping and sampling O sentences
    - '--save_all'를 추가하면 분할하지 않은 전체 데이터도 파일로 추가로 저장합니다. 파일 이름은 data.pickle입니다.
    - '--return_tsv'를 추가하면 tsv 형식의 파일도 함께 저장합니다.
    - '--pass_drop_o'를 추가하면 NE를 포함하지 않는 문장도 데이터셋에 포함합니다. 기본적으로는 포함하지 않습니다.
    - '--test_o_size'에서 정한 비율에 따라 평가 데이터에 NE를 포함하지 않는 문장을 추가합니다. 0.2를 입력하면 평가 데이터의 20%가 NE를 포함하지 않는 문장이 됩니다.
      NE를 포함하지 않는 문장을 뽑을 때 가능한 구어와 문어 문장의 비율을 반반으로 하되, 그렇게 하지 못할 경우 부족한 부분을 구어 문장으로 채웁니다.

  3. 데이터셋을 선택한 모델의 토크나이저로 인코딩 합니다. 인코딩된 파일은 {원본 파일명}.{모델 이름}.encoded.pickle 이름으로 저장합니다.
      python ./preprocess/encoding.py --load_fn data/dataset/train.pickle --save_path data/encoded

      Tokenizer loaded : klue/roberta-base
      Sentences encoded : |input_ids| 66845, |attention_mask| 66845
      Token indices sequence length is longer than the specified maximum sequence length for this model (679 > 512). Running this sequence through the model will result in indexing errors
      Sequence labeling completed : |labels| 66845
      Encoded data saved as data/encoded/test.klue_roberta-base.encoded.pickle 
    - '--with_text'를 추가하면 원문 문장을 포함하여 저장합니다.

### Train
  인코딩이 완료된 데이터셋을 사용하여 학습을 진행합니다.
      python hf_trainer.py --model_fn models --data_fn data/encoded/train.klue_roberta-base.encoded.pickle --pretrained_model_name klue/roberta-base --use_kfold --n_splits 5
  - "--use_kfold"를 사용하는 경우 "--n_splits"와 사용할 폴드 수를 추가합니다.

### Inference
  Fine-tuning 된 모델을 활용하여 개체명 인식을 수행합니다.
      python inference_ensemble.py --model_folder data/models/klue_roberta-base --test_file data/encoded/test.klue_roberta-base.encoded.pickle
  - 만약 skt/kobert-base-v1를 사용하는 경우에는 별도의 토크나이저를 불러와야 하므로 "--use_AutoTokenizer False"를 추가합니다.
=======
@simso - 어떤 전처리(json, tokenization, pickle 등)를 해서 어떤 형태의 데이터 입력

### Pretraining Details
@simso - bs, iter, ..

### Train
@simso - 기본 2 epochs * 5 folds로 진행, 폴드별 total iterations 15152번으로 맞춤 등등

### Inference
트레이닝과 동일하게 전처리한 테스트 데이터에 대해 모델의 폴더별 5개 체크포인트 결과의 평균을 최종값으로 하는 앙상블 기법을 적용했습니다. --model_folder는 각 모델의 5개 체크포인트 결과가 들어있는 폴더이고, --test_file은 테스트 파일 이름입니다. 

```bash
python inference_ensemble.py --model_folder ./model -- test_file ./test_klue_roberta-base.encoded.pickle
```

## Evaluation
- Entity-level micro F1 (Entity F1) 
- 테스트 데이터의 인퍼런스 결과 klue/roberta-base가 근소한 성능으로 우수

|PLMs|F1 Score|Accuracy|
|-|-|-|
|klue/bert-base|0.831|0.965|
|klue/roberta-base|0.837|0.966|
|skt/kobert-base-v1|0.771|0.954|
|monologg/koelectra-base-v3-discriminator|0.830|0.965|
|monologg/kobigbird-bert-base|0.809|0.961|
>>>>>>> 5516beb1

## Reference
- Devlin et al., BERT: Pre-training of Deep Bidirectional Transformers for Language Understanding, ACL, 2019
- Kihyun Kim, Simple Neural Text Classification (NTC), GitHub
- 황석현 외, BERT를 활용한 한국어 개체명 인식기, 한국정보처리학회, 2019

## NER Demo
데모 url<|MERGE_RESOLUTION|>--- conflicted
+++ resolved
@@ -28,17 +28,19 @@
 ## How to Use
 
 ### Preparation
-<<<<<<< HEAD
   1. 여러 개의 json 파일로 저장된 데이터를 표 형식으로 변환하고 pickle로 저장합니다. pickle 파일 저장 시 이름은 load_path 경로에서 마지막 이름을 사용합니다.
-      python ./preprocess/json_to_tsv.py --load_path data/json/19_150tags_NamedEntity/NXNE2102008030.json --save_path data/raw
-      python ./preprocess/json_to_tsv.py --load_path data/json/21_150tags_NamedEntity --save_path data/raw
+    ```bash
+    python ./preprocess/json_to_tsv.py --load_path data/json/19_150tags_NamedEntity/NXNE2102008030.json --save_path data/raw
+    python ./preprocess/json_to_tsv.py --load_path data/json/21_150tags_NamedEntity --save_path data/raw
+    ```
     - '--load_fn' 다음에 특정 json 파일 또는 json 파일이 들어있는 폴더의 경로를 입력할 수 있습니다.
     - '--return_tsv'를 추가하면 tsv 형식의 파일도 함께 저장합니다.
     
   2. 학습과 평가 데이터셋을 만들어 train.pickle, test.pickle로 저장합니다.
     데이터를 합치고 필요 없는 열, 문장이 누락된 행을 제거하는 과정이 포함됩니다.
-      python ./preprocess/preprocess.py --load_path data/raw --load_path data/dataset --test_size 0.15 --test_o_size 0.2 --save_all --return_tsv
-
+    ```bash
+    python ./preprocess/preprocess.py --load_path data/raw --load_path data/dataset --test_size 0.15 --test_o_size 0.2 --save_all --return_tsv
+    ```
       4 files found :  ['SXNE21.pickle', 'SXNE2102007240.pickle', 'NXNE2102008030.pickle', 'NXNE2102203310.pickle']
       file 0 :  351568
       file 1 :  223962
@@ -55,8 +57,9 @@
       NE를 포함하지 않는 문장을 뽑을 때 가능한 구어와 문어 문장의 비율을 반반으로 하되, 그렇게 하지 못할 경우 부족한 부분을 구어 문장으로 채웁니다.
 
   3. 데이터셋을 선택한 모델의 토크나이저로 인코딩 합니다. 인코딩된 파일은 {원본 파일명}.{모델 이름}.encoded.pickle 이름으로 저장합니다.
-      python ./preprocess/encoding.py --load_fn data/dataset/train.pickle --save_path data/encoded
-
+    ```bash
+    python ./preprocess/encoding.py --load_fn data/dataset/train.pickle --save_path data/encoded
+    ```
       Tokenizer loaded : klue/roberta-base
       Sentences encoded : |input_ids| 66845, |attention_mask| 66845
       Token indices sequence length is longer than the specified maximum sequence length for this model (679 > 512). Running this sequence through the model will result in indexing errors
@@ -66,21 +69,10 @@
 
 ### Train
   인코딩이 완료된 데이터셋을 사용하여 학습을 진행합니다.
-      python hf_trainer.py --model_fn models --data_fn data/encoded/train.klue_roberta-base.encoded.pickle --pretrained_model_name klue/roberta-base --use_kfold --n_splits 5
+  ``` bash
+  python hf_trainer.py --model_fn models --data_fn data/encoded/train.klue_roberta-base.encoded.pickle --pretrained_model_name klue/roberta-base --use_kfold --n_splits 5
+  ```
   - "--use_kfold"를 사용하는 경우 "--n_splits"와 사용할 폴드 수를 추가합니다.
-
-### Inference
-  Fine-tuning 된 모델을 활용하여 개체명 인식을 수행합니다.
-      python inference_ensemble.py --model_folder data/models/klue_roberta-base --test_file data/encoded/test.klue_roberta-base.encoded.pickle
-  - 만약 skt/kobert-base-v1를 사용하는 경우에는 별도의 토크나이저를 불러와야 하므로 "--use_AutoTokenizer False"를 추가합니다.
-=======
-@simso - 어떤 전처리(json, tokenization, pickle 등)를 해서 어떤 형태의 데이터 입력
-
-### Pretraining Details
-@simso - bs, iter, ..
-
-### Train
-@simso - 기본 2 epochs * 5 folds로 진행, 폴드별 total iterations 15152번으로 맞춤 등등
 
 ### Inference
 트레이닝과 동일하게 전처리한 테스트 데이터에 대해 모델의 폴더별 5개 체크포인트 결과의 평균을 최종값으로 하는 앙상블 기법을 적용했습니다. --model_folder는 각 모델의 5개 체크포인트 결과가 들어있는 폴더이고, --test_file은 테스트 파일 이름입니다. 
@@ -100,7 +92,7 @@
 |skt/kobert-base-v1|0.771|0.954|
 |monologg/koelectra-base-v3-discriminator|0.830|0.965|
 |monologg/kobigbird-bert-base|0.809|0.961|
->>>>>>> 5516beb1
+
 
 ## Reference
 - Devlin et al., BERT: Pre-training of Deep Bidirectional Transformers for Language Understanding, ACL, 2019
